# Feature Name: `dev-tools-abstraction`

## Summary

Dev tools are an essential but poorly-defined part of the game development experience.
Designed to allow developers (but generally not end users) to quickly inspect and manipulate the game world,
they accelerate debugging and testing by allowing common operations to be done at runtime, without having to write and then delete code.
To support a robust ecosystem of dev tools,
`bevy_dev_tools` comes with two core traits: `DevTool` (for tools that can be toggled and configured) and `DevCommand` (for operations with an immediate effect on the game world).
These are registered in the `TypeRegistry` via methods on `App`, allowing tool boxes (such as a dev console) to easily identify the available options and interact with them without the need for ad-hoc user glue code.

## Motivation

[`bevy_dev_tools`](https://github.com/bevyengine/bevy/tree/main/crates/bevy_dev_tools) was recently added to Bevy, giving us a home for first-party tools to ease the developer experience.
However, since its inception, it has been plagued by debate over ["what is a dev tool?"](https://github.com/bevyengine/bevy/issues/12358)
and every **tool** within both Bevy and its ecosystem follows its own ad hoc conventions about [how it might be enabled and configured](https://github.com/bevyengine/bevy/issues/12368).

This is frustrating to navigate as a Bevy user: every tool has its own way to configure it, with no rhyme, reason or way to set the same property to the same value across tools.
It also makes the creation of **toolboxes**, interfaces designed to collect multiple dev tools in a single place (such as a Quake-style dev console)
needlessly painful, requiring manual glue work by either the toolbox creator or application developer for every new tool that's added to it.

This problem is particularly nasty when combined with the orphan rule: Rust's restriction that traits can only be implemented in crates that own either the type or the trait.
Suppose that `bevy_xr_dev_console` (a hypothetical promising new toolbox crate!) requires its own `XrConsoleCommand` trait on the config for each of the dev tools that they want to add to their XR game.
If we want to integrate this with beloved existing tools like `bevy_inspector_egui`, we need to special-case either the tool or the toolbox in the third-party crates.
There's no path forward for the end users who wants to create the simple unified interface they want.
Instead, for every new tool, they have to newtype the existing configuration, and then add systems to carefully synchronize the settings.
By providing a standard interface in Bevy itself, we can ensure the ecosystem plays nicely together.

In some cases, tools can actively interfere with the function of other tools.
A prime example of this are text-based overlays, like you might see in an FPS meter.
Toggling one tool might completely cover (or distort the layout) of another, and so some level of coordination is required for a smooth user experience.

## User-facing explanation

**Dev tools** are an eclectic collection of features used by developers to inspect and manipulate their game at runtime.
These arise naturally to aid debugging and testing: setting up test scenarios.
Some examples include:

- displaying the FPS or other performance characteristics
- an entity inspector like `bevy_inspector_egui`, to understand the state of the `World`
- a UI node visualizer, to debug issues with layout
- a fly camera, to examine the environment around the player avatar
- system stepping, to walk through the evaluation of system logic
- adding items to the player's inventory
- warping to a given level
- toggling god mode

Some tools, while useful for development, *don't* match this pattern!
For example:

- a system graph visualizer like [`bevy_mod_debugdump`](https://github.com/jakobhellermann/bevy_mod_debugdump): this doesn't rely on information about a running game
- the [`perfetto`](https://ui.perfetto.dev/) performance profiler or a time travel debugger like [rerun-io's Revy](https://github.com/rerun-io/revy/tree/main): these relies on logs created, although in-process equivalents could be built
- a scene editor, pixel art tool, asset preprocessing solutions or audio workstation: these are used to create assets, and do not need to be accessible at runtime
- gizmos: while these are commonly used for *making* dev tools, they don't inherently provide a way to inspect or manipulate the game world

As you can see, these tools are currently and will continue to be created by the creators of individual games, third-party crates in Bevy's ecosystem, and Bevy itself.
Looking at the usage examples more closely, we can classify them into two patterns: **dev tools** and **dev commands**.

- Dev tools (like an FPS meter): can be toggled off and on, and want persistent configuration.
- Dev commands (like adding items): immediately alter the game world

As a result, we require two distinct (but inter-related) abstractions to handle these patterns.

Regardless of this classification, dev tools are:

- not intended to be shipped to end users
  - as a result, they can be enabled or disabled at compile time, generally behind a single `dev` flag in the application
- highly application specific: the tools needed for a 3D FPS, a 2D tilemap game, or a puzzle game are all very different
  - adding these to your game should be done granularly at compile time
- enabled or operated one at a time, on an as-needed basis, when problems arise
  - toggling dev tools needs to be done at runtime: without recompiling or restarting the game
- intended to avoid interfering with the games ordinary operation, especially when disabled
  - keybindings must be configurable to avoid conflicting with actual gameplay
  - while off, performance costs should be low or zero
- expansive and ad hoc: it's common to end up with dozens of assorted dev tools in a finished game, added to help solve specific problems as they occur
  - some structure is generally needed to present these options to the developer, and avoid ovewhelming them with dozens of chorded hotkeys

In order to manage the complexity of an eclectic collection of one-off debugging tools, dev tools are commonly organized into a **toolbox**: an abstraction used to provide a unified interface over the available dev tools.
This might be:

- an in-game dev console (like in Quake)
- a command palette in an editor
- special developer commands entered into the chat box, commonly with a `/` to denote their non-textual effect
- cheat codes
- a unified set of hotkeys
- game editor widgets

Regardless of the exact interface used, toolboxes have a few shared needs:

- turn on and off various modes
- ensure that the active modes don't interfere with each other
- execute one-time commands (like spawning enemies or setting the player's gold)
- list the various options for the user, ideally with help text


### Dev commands

Dev commands modify the world a single time, and can be called with arguments.
To model this, we leverage Bevy's existing `Command` trait, which exists to perform complex one-off modifications to the world.

```rust
/// Dev commands are used by developers to modify the `World` in order to easily debug and test their application.
/// 
/// Dev commands can be called with arguments to specify the exact behavior: if you are creating a toolbox, parse the provided arguments 
/// to construct an instance of the type that implements this type, and then send it as a `Command` to execute it.
/// 
/// The documentation on this struct is reflected, and can be read by toolboxes to provide help text to users.
<<<<<<< HEAD
pub trait DevCommand : Command + FromReflect + Reflect + Typed {
    /// The metadata of the dev command
    fn metadata() -> DevCommandMetadata {
        DevCommandMetadata {
            self_to_commands: Arc::new(|reflected_self, commands| {
                let Some(typed_self) = <Self as FromReflect>::from_reflect(reflected_self) else {
                    error!("Can not construct self from reflect");
                    return;
                };
                commands.add(typed_self);
            })
=======
pub trait ModalDevTool: Resource + Reflect + FromReflect + GetTypeRegistration + Debug {
    /// The name of this tool, as might be supplied by a command line interface.
    fn name() -> &'static str {
        Self::get_type_registration().type_info().type_path_table().short_path()
    }
    
    fn short_description() -> Option<&'static str> {
        None
    }

    /// The metadata for this modal dev tool.
    fn metadata() -> DevToolMetaData {
        DevToolMetaData {
            name: Self::name(),
            type_id: Self::get_type_registration().type_id(),
            type_info: Self::get_type_registration().type_info(),
            short_description: Self::short_description()
>>>>>>> 12cfea16
        }
    }
}
```

Creating your own dev command is straightforward! Create a struct for any config, implement `Command` for it and then register it using `app.register_type::<C>()`, making it available for various toolboxes to inspect and send.

```rust
/// DevCommand to change gold value
/// Example:
/// `setgold 100` -- you need to print this into your console
/// 
/// You must implement Default, Reflect, DevCommand and Command to register it as dev command
/// Dont forget to add app.register_type::<SetGold>() to make it visible for CLIToolbox
#[derive(Reflect, Default, DevCommand)]
#[reflect(DevCommand, Default)]
pub struct SetGold {
    pub gold: usize,
}
impl Command for SetGold {
    fn apply(self, world: &mut World) {
        world.insert_resource(Gold(self.gold));
    }
}

...
app.register_type::<SetGold>();
```


### Toggling modes: `DevTool`

In order to facilitate the creation of toolboxes, Bevy provides the `DevTool` trait.

```rust
/// Modal dev tools are used by developers to inspect their application in a toggleable way,
/// such as an FPS meter or a fly camera.
/// 
/// Their configuration is stored as a resource (the type that this trait is implemented for),
/// and they can be enabled, disabled and reconfigured at runtime.
/// 
/// The documentation on this struct is reflected, and can be read by toolboxes to provide help text to users.
pub trait DevTool : Reflect + FromReflect + GetTypeRegistration  {}
```

<<<<<<< HEAD
Dev tools are registered via `app.register_toggable_dev_tool::<D : DevTool + Toggable>()` (for registrating default commands to manipulate DevTools: Enable<D>, Disable<D>, SetTool<D>, SetField<D>).
This adds them as a resource (just like the familiar `.init_resource` or `insert_resource`), but also registers their `ComponentId` with the central `TypeRegistry`, which can be consumed by toolboxes to get a list of the available dev tools.
=======
Modal dev tools are registered via `app.init_modal_dev_tool::<D>()` (to use default config based on the `FromWorld` implementation) or via `app.insert_modal_dev_tool(config: D)`.
This adds them as a resource (just like the familiar `.init_resource` or `insert_resource`), but also registers their type (via `.register_type::<D>()`) and adds a few `DevCommands` for enabling, disabling and toggling.
>>>>>>> 12cfea16

To build your own dev tool, simply create a configuration resource, implement the `DevTool` trait, and then register it in the app when the correct feature flag is enabled.

```rust
/// A flying camera controller that lets you disconnect your camera from the player to freely explore the environment.
/// 
/// When this mode is disabled
#[derive(Resource, Reflect, Debug, DevTool)]
#[reflect(DevTool)]
struct DevFlyCamera {
    enabled: bool,
    /// How fast the camera travels forwards, backwards, left, right, up and down, in world units.
    movement_speed: Option<f32>,
    /// How fast the camera turns, in radians per second.
    turn_speed: Option<f32>,
}

impl Default for DevFlyCamera {
    fn default() -> Self {
        DevFlyCamera {
            enabled: false,
            movement_speed: 3.,
            turn_speed: 10.
        }
    }
}

/// Implement this trait to enable default commands: Enable<DevFlyCamera> and Disable<DevFlyCamera>
impl Toggable for DevFlyCamera {
    fn enable(&mut Wold) {
        world.resource_mut<DevFlyCamera>().enabled = true
    }

    fn disable(&mut Wold) {
        world.resource_mut<DevFlyCamera>().enabled = false
    }
<<<<<<< HEAD

    fn is_enabled(&World) -> bool {
        world.resource::<DevFlyCamera>().enabled
    }
}
```

To configure a dev tool at runtime, simply access the resource, and either mutate or overwrite the `DevTools` struct.

### Default DevCommands for DevTool

If dev tool was registered with `app.register_toggable_dev_tool::<D : DevTool + Toggable>()`, then it will have default dev commands: `Enable<D>`, `Disable<D>`, `SetTool<D>`, `SetField<D>`, where

- `Enable<D>` enables the dev tool with using Toggable trait implementation
- `Disable<D>` disables the dev tool with using Toggable trait implementation
- `SetTool<D> { value: D}` will rewrite the dev tool with the given value
- `SetField<D> { reflect_path: String, value: String }` will rewrite the dev tool field with the given value

We know, that this little command set can be used for creating Quake-like consoles, for example. (You can see example in [PR](https://github.com/bevyengine/bevy/pull/13582#issuecomment-2140830848))
=======
}
```

To configure a dev tool at runtime, simply access the resource, and either mutate or overwrite the `ModalDevTools` struct. For changing state of the `ModalDevTool` you can use `DevCommands`.

### Dev commands

Dev commands modify the world a single time, and can be called with arguments.
To model this, we leverage Bevy's existing `Command` trait, which exists to perform complex one-off modifications to the world.

```rust
/// Dev commands are used by developers to modify the `World` in order to easily debug and test their application.
/// 
/// Dev commands can be called with arguments to specify the exact behavior: if you are creating a toolbox, parse the provided arguments 
/// to construct an instance of the type that implements this type, and then send it as a `Command` to execute it.
/// 
/// The documentation on this struct is reflected, and can be read by toolboxes to provide help text to users.
pub trait DevCommand: bevy::ecs::world::Command + Reflect + FromReflect + GetTypeRegistration + Default + Debug + 'static {
    /// The name of this tool, as might be supplied by a command line interface.
    fn name() -> &'static str {
        Self::get_type_registration().type_info().type_path_table().short_path()
    }

    fn short_description() -> Option<&'static str>;

    /// The metadata for this dev command.
    fn metadata() -> DevCommandMetadata {
        DevCommandMetadata {
            name: Self::name(),
            type_id: Self::get_type_registration().type_id(),
            type_info: Self::get_type_registration().type_info(),
            //
            create_default_fn: || Box::new(Self::default()),
            // A function pointer that adds the DevCommand to the provided Commands 
            // This is needed because we can't add Box<dyn Command> to Commands with the commands.add method
            // So we need to do it in typed way
            add_self_to_commands_fn: |commands, reflected_self| commands.add(<Self as FromReflect>::from_reflect(reflected_self).unwrap()),
            short_description: Self::short_description()
        }
    }
}
```

Creating your own dev command is straightforward! Create a struct for any config, implement `Command` for it and then register it using `app.register_dev_command::<C>()`, making it available for various toolboxes to inspect and send.

```rust
/// Sets the player's gold to the provided value.
#[derive(Reflect, FromReflect, Debug)]
struct SetGold {
    amount: u64,
}

impl Command for SetGold {
    fn apply(self, world: &mut World){
        let mut current_gold = world.resource_mut::<Gold>();
        current_gold.0 = self.amount;
    }
}

impl DevCommand for SetGold {}
```

We also have a few common `DevCommands` for `ModalDevTools`, which are automatically registered with `.register_modal_dev_tool::<D>()`:

```rust
/// Reusable dev command to enable [`ModalDevTool`].
struct Enable<D: ModalDevTool> {
    modal_dev_tool: D
}

impl<D: ModalDevTool>() Command for Enable<D> {
    fn apply(mut self, world: &mut World) {
        self.modal_dev_tool.set_enabled(true);
    }
}

/// Reusable dev command to disable [`ModalDevTool`].
struct Disable<D: ModalDevTool> {
    modal_dev_tool: D
}

impl<D: ModalDevTool>() Command for Disable<D> {
    fn apply(mut self, world: &mut World) {
        self.modal_dev_tool.set_enabled(false);
    }
}

/// Reusable dev command to toggle [`ModalDevTool`].
struct Toggle<D: ModalDevTool> {
    modal_dev_tool: D
}

impl<D: ModalDevTool>() Command for Toggle<D> {
    fn apply(mut self, world: &mut World) {
        self.modal_dev_tool.set_enabled(!self.modal_dev_tool.is_enabled());
    }
}
```
>>>>>>> 12cfea16

### Conventions for building dev tools

Not everything can or should be defined by a trait! To supplement the `DevTool` trait, we recommend that Bevy and its ecosystem follow the following conventions:

1. Dev tools can be toggled at compile time.
2. Dev tools can be toggled at run time.
3. Dev tools implement the `DevTool` trait, and if the corresponding feature is enabled, are added to the app via `.regiter_toggable_dev_tool`.
   1. This can be done either in the main plugin or a dedicated dev tools plugin.
   1. If configuration is required, splitting this into a dedicated dev tools plugin is preferred.
4. Dev tools are disabled by default, both at compile and run-time.
5. Each dev tools should be configured independently via a single resource.
6. If a meaningful defaults exist for fields on dev commands, that field should be modelled as an `Option`.
   1. This allows CLI-style toolboxes to more easily populate your struct.

### Building toolboxes

Let's take a look at how this all fits together by attempting to build a Quake-style dev console, much like [`bevy-console`](https://github.com/RichoDemus/bevy-console).
Obviously, this is too big to cover properly in an RFC example, so we're going to hand-wave the user input side of things by showing how you might deal with the parsed events, and simplify output by just logging to `println!`.

Our first task is getting the list of dev tools.

```rust
#[derive(Event)]
struct ListDevTools;

fn list_dev_tools(mut event_reader: EventReader<ListDevTools>, type_registry: Res<AppTypeRegistry>){
    // Clear the events, and act if at least one is found
    if event_reader.drain().next().is_some() {
        println!("Available modal dev tools:");
        for (_component_id, modal_dev_tool) in type_registry.iter_with_data::<ReflectModalDevTool>() {
            println!("{}", modal_dev_tool.type_name());
            println!("{}", modal_dev_tool.docs());

            for field in modal_dev_tools.fields(){
                println!("{}", field.type_name());
                println!("{}", field.docs())
            }
        }
    }
}
```

Next, we want to be able to toggle each modal tool by name.

```rust
<<<<<<< HEAD
commands.add(Toggle<SomeDevTool>);

```

Next, we want to be able to configure modal dev tools at run time.

```rust
commands.add(SetTool<SomeDevTool> { value: ron::from_str(tool_text_description).unwrap()});
```

=======
#[derive(Event)]
struct ToggleDevTool{
    component_id: ComponentId,
}

fn toggle_dev_tools(world: &mut World){
    // Move the events out of the world, clearing them and avoiding a persistent borrow
    let events = world.resource_mut::<Events<ToggleDevTool>>().drain();
    
    for event in events {
        // This gives us a mutable reference to the underlying resource as a `&mut dyn ModalDevTool`
        let dev_tool = world.get_resource_mut_by_id(event.component_id).unwrap().downcast_mut::<dyn ModalDevTool>().unwrap();

        // Since we know that this object always implements `ModalDevTool`,
        // we can use any of the methods on it, or the traits that it requires (like `Reflect`)
        dev_tool.toggle();
    }
}


```

>>>>>>> 12cfea16
Finally, we want to be able to pass in a user supplied string, parse it into a dev command and then evaluate it on the world.

todo: how can this use type registry?
```rust
let registry = app_registry.read();
let des = CliDeserializer::from_str(text.as_str(), &registry).unwrap();
let refl_des = ReflectDeserializer::new(&registry);

if let Ok(boxed_cmd) = refl_des.deserialize(des) {
    // println!("Deserialized command: {:?}", boxed_cmd);
    // println!("Type path: {:?}", boxed_cmd.get_represented_type_info().unwrap().type_path());
    let Some(type_info) = registry.get_with_type_path(boxed_cmd.get_represented_type_info().unwrap().type_path()) else {
        println!("Failed to get type info");
        continue;
    };

    let Some(dev_command_data) = registry.get_type_data::<ReflectDevCommand>(type_info.type_id()) else {
        println!("Failed to get dev command metadata");
        continue;
    };

    (dev_command_data.metadata.self_to_commands)(boxed_cmd.as_ref(), &mut commands);
} else {
    println!("Failed to deserialize command");
}
```

While a number of other features could sensibly be added to this API (a `--help` flag, saving and loading config to disk, managing compatibility between dev tools),
this MVP should be sufficient to prove out the viability of the core architecture.

Another valuable approach we can undertake involves constructing a comprehensive Command Line Interface (CLI) interface utilizing the capabilities of the Reflect trait. A Command Line Interface (CLI) serves as a text-based gateway through which users can interact with computer systems or software by issuing commands via a terminal or console. In a typical CLI command structure, elements are organized as follows:

```bash
command_name arg0 arg1 arg2  --named-arg4 value --named-arg5 value
| command  | positional args|         named args                  |
```

- `command_name` represents the name of the command being executed.
- `arg0`, `arg1`, and `arg2` are positional arguments, which are required parameters specified in a particular order.
- `--named-arg4 value` and `--named-arg5 value` are named arguments or options, preceded by `--` and followed by their respective values, separated by a space.

This structure enables users to provide the necessary information and instructions to the game through typed commands.

For example, setting 999 gold using the SetGold command in CLI style could look like this:

```bash
SetGold 999
or
SetGold --amount 999
```

Similarly, changing the turn\_speed in FlyDevCamera can be done with this command:

```bash
FlyDevCamera --turn_speed Some(0.5)
```

Thus, to implement the CLI interface, we need to do three things:

1. be able to set the value of a command structure field by its name
2. be able to set the value of a command structure field by its sequence number
3. be able to convert strings into field values

Reflect trait allows to retrieve by sequence number for all data types in rust (Struct, TupleStruct, List, etc). For example:

```rust
let field = match command.reflect_mut() {
    bevy::reflect::ReflectMut::Struct(r) => {
        let Some(field) = r.field_at_mut(idx) else {
            error!("Invalid index: {}", idx);
            return Err(DevToolParseError::InvalidToolData);
        };
        field
    },
    ...
```

And also Reflect trait allows you to get fields by their name for Strut and Enum. Example

```rust
 let field = match command.reflect_mut() {
    bevy::reflect::ReflectMut::Struct(r) => {
        let Some(field) = r.field_mut(name) else {
            error!("Invalid name: {}", name);
            return Err(DevToolParseError::InvalidToolData);
        };
        field
    },
    ...
```

With the ability to set separate values for DevCommand and ModalDevTool we can build a simple CLI parser with minimal code

```rust
fn parse_reflect_from_cli(&self, words: Vec<&str>, target: &mut Box<dyn Reflect>) -> Result<(), DevToolParseError> {
    // The current named parameter being parsed
    let mut named_param = None;
    // Whether or not we are currently in named style
    let mut is_named_style = false;
    // Index of the next parameter to expect in positional style
    let mut idx = 0;
    
    // Parse all words following the command name
    for word in words.iter().skip(1) {
        // Named style parameter
        if word.starts_with("--") {
            is_named_style = true;
            named_param = Some(word.trim_start_matches("--").to_string());
        } else {
            // Positional style parameter
    
            // Get the field to apply the value to
            if is_named_style {
                // Retrieve the named parameter
                let Some(named_param) = &named_param else {
                    error!("Not found name for value: {}", word);
                    return Err(DevToolParseError::InvalidToolData);
                };
    
                // Find the field with the matching name
                let Ok(field) = get_field_by_name(target.as_mut(), named_param) else {
                    error!("Invalid name: {}", named_param);
                    return Err(DevToolParseError::InvalidToolData);
                };
    
                // Convert the word into the field's value with registered applyer (FromStr implementations)
                let mut ok = false;
                for applyer in self.apply_from_string.iter() {
                    if applyer(field, &word) {
                        ok = true;
                        break;
                    }
                }
                if !ok {
                    error!("Not found applyer for value: {}", word);
                    return Err(DevToolParseError::InvalidToolData);
                }
            } else {
                // Find the next field in positional style
                let Ok(field) = get_field_by_idx(target.as_mut(), idx) else {
                    error!("Invalid index: {}", idx);
                    return Err(DevToolParseError::InvalidToolData);
                };
    
                // Convert the word into the field's value with registered applyer (FromStr implementations)
                let mut ok = false;
                for applyer in self.apply_from_string.iter() {
                    if applyer(field, &word) {
                        ok = true;
                        break;
                    }
                }
                if !ok {
                    error!("Not found applyer for value: {}", word);
                    return Err(DevToolParseError::InvalidToolData);
                }
    
                // Increment the index of the next positional style parameter
                idx += 1;
            }
        }
    }
    Ok(())
}

struct CLIDemo {
    /// Functions to convert strings into field values and set field by converted value
    /// Return true if successful, false if not
    pub apply_from_string: Vec<fn(&mut dyn Reflect, &str) -> bool>,
    ...
}
```

And after creating a `Box<dyn Reflect>` command, we can send it using the function registered in metadata:

```rust
 (metadata.add_self_to_commands_fn)(&mut commands, reflected_command.as_ref());
```

Thus, with the proposed API, we can construct a CLI interface efficiently. This interface can be employed to create a developer console akin to those found in Half-Life or Quake. Importantly, rapid prototyping of developer commands becomes feasible as there's no need to manually configure the CLI interface for each command.

MVP implementation of CLI parser can be found at [CLI-Parser](https://github.com/rewin123/bevy_dev_CLI_prototype/tree/main)

## Implementation strategy

### What metadata do toolboxes need?

We can start simple:

- the type name of the dev tool
- any doc strings on the dev tool struct: see the [`Documentation` struct](https://github.com/bevyengine/bevy/blob/e33b93e31230c44d3b269d0c781544872fbd3909/crates/bevy_reflect/bevy_reflect_derive/src/documentation.rs#L43) from `bevy_reflect`
- the value and types of any configuration that must be supplied

By relying on simple structs to configure both our modal dev tools and commands, we can extract this information automatically, via reflection.
Additional dev tool specific metadata (such as a classification scheme) can be added to the traits on an opt-in basis in the future.

<<<<<<< HEAD
=======
Optional methods on both `ModalDevTool` and `DevCommand` will allow us to override the supplied defaults if needed.

As a result our `DevToolMetadata` looks like:

```rust
struct DevToolMetaData {
    name: &'static str,
    type_id: TypeId,
    type_info: &'static TypeInfo,
    short_description: Option<&'static str>
}
```

### What do the registries for our dev tools look like?

Keeping track of the registered dev tools without storing them all in a dedicated collection is quite challenging!
How can we keep track of it under the hood? We can use the pre-existing `TypeRegistry` for that.

There are a few key operations that we will need to perform:

```rust
// You can get [`ModalDevTool`] like any other resource.
world.get_resource::<D>();

// todo: show how to get `Resource` from `TypeId`.

// Iterates over tools from `TypeRegistry`. Note: This is not yet implemented.
type_registry.iter_with_data::<ReflectModalDevTool>();

// Iterates over dev commands from `TypeRegistry`. Note: This is not yet implemented.
type_registry.iter_with_data::<ReflectDevCommand>();
```

Once the user has a `dyn ModalDevTool`, they can perform whatever operations they'd like: enabling and disabling it, reading metadata and so on.
There's no need to add further duplicate API: users building toolboxes are generally sophisticated, and the number of calls should be quite small.

While we can use the [dynamic resource APIs](https://docs.rs/bevy/latest/bevy/ecs/world/struct.World.html#method.get_resource_by_id) and trait casting to get references to the list of modal dev tools, we cannot do the same for the dev commands!
While this may seem unintuitive, the reason for this is fairly simple: modal configuration is always present, while the configuration for each dev command is generated when it is sent.
As a result, we can only access its metadata: the arguments it takes, its doc strings and so on.

### Iterating through `TypeRegistry` with data

We are using *currently* non-existing method `.iter_with_data::<ReflectModalDevTool>()` on `TypeRegistry`.
This method will iterate through all types that implement a specific trait. If this method will not be implemented, we can achieve something similar with filtering `.iter()` method.
See: [Cart's comment](https://github.com/bevyengine/rfcs/pull/77#discussion_r1536286977)

>>>>>>> 12cfea16
## Drawbacks

1. Third-party and end user dev tools will be pushed to conform to this standard. Without the use of a toolbox, this is added work for no benefit.
2. This abstraction may not fit all possible tools and toolboxes. The manual wiring approach is more flexible, and so if our abstraction is overly prescriptive, it may not work correctly.

## Rationale and alternatives

### Why should we use commands rather than one-shot systems for immediate dev tools?

Immediate dev tools commonly require input from the developer to take effect: what level to warp to, what item to spawn, what to set the player's gold to.
This pattern is very straightforward with commands, and quite complex to do with one-shot systems, requiring an associated type for the input.

### Why should we store the configuration in resources?

As [Cart pointed out](https://github.com/bevyengine/bevy/pull/12427#issuecomment-2005328288), using a dedicated collection to store information about the state of various dev tools has several drawbacks:

- unidiomatic: these are currently configured via stand-alone resources, and changing that would require either synchronization or the imposition of this pattern on every tool that could be used as a dev tool
- breaks the granularity of change detection: we can't determine *which* dev tool's config has changed
- accessing information about the current config of a dev tool requires an added layer of indirection, and will simply fail if the dev tool was not registered, even in cases where no toolbox is being used

While this makes our internals more complex, that's a trade-off we're willing to accept.

### Why not use trait queries?

If we need to access a set of objects, all of which implement the same trait, why not simple use [trait queries](https://github.com/bevyengine/rfcs/pull/39).

There are two arguments against this:

1. While [`bevy_trait_query`] exists,  it is currently third-party, and upstreaming it would be a major initiative.
2. This config is idiomatically stored in resources, not singleton entities.
3. This still doesn't solve the problem of how to track the set of registered dev commands.

### Why not add a `Display` bound to `DevTool` and `DevCommand`?

We want to be able to directly display their value to users in a generic way: why not rely on the `Display` trait?

There are three arguments against this:

1. Implementing `Display` is relatively tedious due to string formatting.
2. We can get good enough results to print via `Reflect` and `Debug`.
3. Toolkits will typically rely on their own custom UI for formatting this information, and need more structured data than a simple string.

### Why not add information about layout to our traits?

This sort of information is really helpful for toolboxes like editors to ensure that dev tools don't overlap each other: allowing them to be laid out beside each other or enabled one at a time when necessary.

However:

1. This RFC is complex enough: keeping its scope small will make it easier to review and implement.
2. Unlike with a CLI-style interface the correct abstractions aren't immediately obvious: we should prototype more toolkits and tools to explore the needs of the space further.
3. Not all dev tools need layout information: we would need to use optional methods and/or subtraits to fill this need, adding further complexity.

### Why can't we simply store boxed trait objects in our `DevToolsRegistry`?

Fundamentally, there are two problems with this design:

1. Many nice traits (like `Reflect`, `FromWorld` and `FromStr`) aren't object-safe, and we may want non-object safe methods on our traits. Forcing this restriction seriously compromises the functionality of this architecture.
2. While reasonable defaults always exist for modal dev tools, the same is not generally true for dev commands: if we want to have a dev command to despawn an entity, there's no way to store a copy of this at rest. Adding an `Option<Entity>` field reduces type safety, while storing a placeholder entity is both a footgun and not a good general solution.

Instead, we're forced to turn to the dark arts of reflection and type registration.

### Why not configure `ModalDevTools` with `DevCommands`?

While configuring `ModalDevTools` with `DevCommands` makes sense for universal configuration options such as enabling, disabling, and toggling dev tools, it is not ideal for configuring specific properties due to the amount of boilerplate required.
Instead, toolboxes should use a reflection-based workflow to set fields on the various `ModalDevTool` resources directly.
Those commands are meant to provide a single interface for toolboxes to work with, and should exist on every `ModalDevTool`.

## Unresolved questions

<<<<<<< HEAD
1. Are the provided methods (along with those on `Reflect`) sufficient to allow toolkits to populate and run a wide range of dev tools without requiring an additional trait and manual registration?
2. Is the use of `downcast_ref` / `downcast_mut` correct in `DevToolsRegistry::get`?
3. Are `DevTool` and `DevCommand` the best names?
4. How, precisely, can we achieve the sort of API shown in [Building toolboxes] using reflection?
   1. A prototype would be great here.
5. Does the function pointer approach used by `DevCommandMetadata` compile and work successfully?
   1. Again, prototype please!
=======
1. How can we access `DevCommand` from type_registry by name?
2. How can we get `ModalDevTool` resource from `TypeId`?
>>>>>>> 12cfea16

## Future possibilities

Related but out-of-scope questions:

- [where should dev tools live](https://github.com/bevyengine/bevy/pull/12354#issuecomment-1982284605)?
  - where the primitives used are defined? e.g. bevy_gizmos
  - where they're used for debugging? e.g. bevy_sprite
  - in bevy_dev_tools?
  - in dedicated crates, saving bevy_dev_tools for higher level abstractions?
- should dev tools be embedded in each application or should testing be done through an editor which controls these dev tools?
  - this is one of the [key questions](https://github.com/bevyengine/bevy_editor_prototypes/discussions/1) for the bevy_editor efforts
- how should focus and input handling be controlled by the dev tools? For example, a fly camera would disable ordinary game controls.
  - this is a [complex open question](https://github.com/bevyengine/bevy/issues/3570), and deserves its own independent design work.

Future possibilities:

1. Over time, we can extend the `DevTool` and `DevCommand` traits with more methods (mandatory and optional), enabling:
   1. Gradual unification of more complex shared configuration (e.g. a `set_font` method).
   2. Serializing and deserializing structs from a `.bsn` file, rather than simple CLI-style strings, allowing toolboxes to build abstractions for persistent config.
2. Add support for a trait-queries-on-resources operation, and stop storing modal dev tools in the `DevToolsRegistry`.
3. A derive macro for `DevCommand`, that aligns with `clap`'s calling conventions.
4. Add specialized types of dev tools, likely each with their own trait to establish conventions and resolve conflicts between them.
    1. For example, we may want to coordinate between various UI elements or overlays to avoid positioning conflicts, dev tools that change the materials of objects, or camera controllers. See [Discussion #12589](https://github.com/bevyengine/bevy/discussions/12589) for some initial exploration.
    2. This could be queried via Opt-in metadata about the type of tool they are (e.g. an overlay, a camera controller, a 2D vs. 3D tool), allowing toolkits to seamlessly organize the options.<|MERGE_RESOLUTION|>--- conflicted
+++ resolved
@@ -105,7 +105,6 @@
 /// to construct an instance of the type that implements this type, and then send it as a `Command` to execute it.
 /// 
 /// The documentation on this struct is reflected, and can be read by toolboxes to provide help text to users.
-<<<<<<< HEAD
 pub trait DevCommand : Command + FromReflect + Reflect + Typed {
     /// The metadata of the dev command
     fn metadata() -> DevCommandMetadata {
@@ -117,25 +116,7 @@
                 };
                 commands.add(typed_self);
             })
-=======
-pub trait ModalDevTool: Resource + Reflect + FromReflect + GetTypeRegistration + Debug {
-    /// The name of this tool, as might be supplied by a command line interface.
-    fn name() -> &'static str {
-        Self::get_type_registration().type_info().type_path_table().short_path()
-    }
-    
-    fn short_description() -> Option<&'static str> {
-        None
-    }
-
-    /// The metadata for this modal dev tool.
-    fn metadata() -> DevToolMetaData {
-        DevToolMetaData {
-            name: Self::name(),
-            type_id: Self::get_type_registration().type_id(),
-            type_info: Self::get_type_registration().type_info(),
-            short_description: Self::short_description()
->>>>>>> 12cfea16
+
         }
     }
 }
@@ -181,13 +162,10 @@
 pub trait DevTool : Reflect + FromReflect + GetTypeRegistration  {}
 ```
 
-<<<<<<< HEAD
+
 Dev tools are registered via `app.register_toggable_dev_tool::<D : DevTool + Toggable>()` (for registrating default commands to manipulate DevTools: Enable<D>, Disable<D>, SetTool<D>, SetField<D>).
 This adds them as a resource (just like the familiar `.init_resource` or `insert_resource`), but also registers their `ComponentId` with the central `TypeRegistry`, which can be consumed by toolboxes to get a list of the available dev tools.
-=======
-Modal dev tools are registered via `app.init_modal_dev_tool::<D>()` (to use default config based on the `FromWorld` implementation) or via `app.insert_modal_dev_tool(config: D)`.
-This adds them as a resource (just like the familiar `.init_resource` or `insert_resource`), but also registers their type (via `.register_type::<D>()`) and adds a few `DevCommands` for enabling, disabling and toggling.
->>>>>>> 12cfea16
+
 
 To build your own dev tool, simply create a configuration resource, implement the `DevTool` trait, and then register it in the app when the correct feature flag is enabled.
 
@@ -224,7 +202,6 @@
     fn disable(&mut Wold) {
         world.resource_mut<DevFlyCamera>().enabled = false
     }
-<<<<<<< HEAD
 
     fn is_enabled(&World) -> bool {
         world.resource::<DevFlyCamera>().enabled
@@ -244,106 +221,7 @@
 - `SetField<D> { reflect_path: String, value: String }` will rewrite the dev tool field with the given value
 
 We know, that this little command set can be used for creating Quake-like consoles, for example. (You can see example in [PR](https://github.com/bevyengine/bevy/pull/13582#issuecomment-2140830848))
-=======
-}
-```
-
-To configure a dev tool at runtime, simply access the resource, and either mutate or overwrite the `ModalDevTools` struct. For changing state of the `ModalDevTool` you can use `DevCommands`.
-
-### Dev commands
-
-Dev commands modify the world a single time, and can be called with arguments.
-To model this, we leverage Bevy's existing `Command` trait, which exists to perform complex one-off modifications to the world.
-
-```rust
-/// Dev commands are used by developers to modify the `World` in order to easily debug and test their application.
-/// 
-/// Dev commands can be called with arguments to specify the exact behavior: if you are creating a toolbox, parse the provided arguments 
-/// to construct an instance of the type that implements this type, and then send it as a `Command` to execute it.
-/// 
-/// The documentation on this struct is reflected, and can be read by toolboxes to provide help text to users.
-pub trait DevCommand: bevy::ecs::world::Command + Reflect + FromReflect + GetTypeRegistration + Default + Debug + 'static {
-    /// The name of this tool, as might be supplied by a command line interface.
-    fn name() -> &'static str {
-        Self::get_type_registration().type_info().type_path_table().short_path()
-    }
-
-    fn short_description() -> Option<&'static str>;
-
-    /// The metadata for this dev command.
-    fn metadata() -> DevCommandMetadata {
-        DevCommandMetadata {
-            name: Self::name(),
-            type_id: Self::get_type_registration().type_id(),
-            type_info: Self::get_type_registration().type_info(),
-            //
-            create_default_fn: || Box::new(Self::default()),
-            // A function pointer that adds the DevCommand to the provided Commands 
-            // This is needed because we can't add Box<dyn Command> to Commands with the commands.add method
-            // So we need to do it in typed way
-            add_self_to_commands_fn: |commands, reflected_self| commands.add(<Self as FromReflect>::from_reflect(reflected_self).unwrap()),
-            short_description: Self::short_description()
-        }
-    }
-}
-```
-
-Creating your own dev command is straightforward! Create a struct for any config, implement `Command` for it and then register it using `app.register_dev_command::<C>()`, making it available for various toolboxes to inspect and send.
-
-```rust
-/// Sets the player's gold to the provided value.
-#[derive(Reflect, FromReflect, Debug)]
-struct SetGold {
-    amount: u64,
-}
-
-impl Command for SetGold {
-    fn apply(self, world: &mut World){
-        let mut current_gold = world.resource_mut::<Gold>();
-        current_gold.0 = self.amount;
-    }
-}
-
-impl DevCommand for SetGold {}
-```
-
-We also have a few common `DevCommands` for `ModalDevTools`, which are automatically registered with `.register_modal_dev_tool::<D>()`:
-
-```rust
-/// Reusable dev command to enable [`ModalDevTool`].
-struct Enable<D: ModalDevTool> {
-    modal_dev_tool: D
-}
-
-impl<D: ModalDevTool>() Command for Enable<D> {
-    fn apply(mut self, world: &mut World) {
-        self.modal_dev_tool.set_enabled(true);
-    }
-}
-
-/// Reusable dev command to disable [`ModalDevTool`].
-struct Disable<D: ModalDevTool> {
-    modal_dev_tool: D
-}
-
-impl<D: ModalDevTool>() Command for Disable<D> {
-    fn apply(mut self, world: &mut World) {
-        self.modal_dev_tool.set_enabled(false);
-    }
-}
-
-/// Reusable dev command to toggle [`ModalDevTool`].
-struct Toggle<D: ModalDevTool> {
-    modal_dev_tool: D
-}
-
-impl<D: ModalDevTool>() Command for Toggle<D> {
-    fn apply(mut self, world: &mut World) {
-        self.modal_dev_tool.set_enabled(!self.modal_dev_tool.is_enabled());
-    }
-}
-```
->>>>>>> 12cfea16
+
 
 ### Conventions for building dev tools
 
@@ -390,7 +268,6 @@
 Next, we want to be able to toggle each modal tool by name.
 
 ```rust
-<<<<<<< HEAD
 commands.add(Toggle<SomeDevTool>);
 
 ```
@@ -401,30 +278,7 @@
 commands.add(SetTool<SomeDevTool> { value: ron::from_str(tool_text_description).unwrap()});
 ```
 
-=======
-#[derive(Event)]
-struct ToggleDevTool{
-    component_id: ComponentId,
-}
-
-fn toggle_dev_tools(world: &mut World){
-    // Move the events out of the world, clearing them and avoiding a persistent borrow
-    let events = world.resource_mut::<Events<ToggleDevTool>>().drain();
-    
-    for event in events {
-        // This gives us a mutable reference to the underlying resource as a `&mut dyn ModalDevTool`
-        let dev_tool = world.get_resource_mut_by_id(event.component_id).unwrap().downcast_mut::<dyn ModalDevTool>().unwrap();
-
-        // Since we know that this object always implements `ModalDevTool`,
-        // we can use any of the methods on it, or the traits that it requires (like `Reflect`)
-        dev_tool.toggle();
-    }
-}
-
-
-```
-
->>>>>>> 12cfea16
+
 Finally, we want to be able to pass in a user supplied string, parse it into a dev command and then evaluate it on the world.
 
 todo: how can this use type registry?
@@ -621,55 +475,6 @@
 By relying on simple structs to configure both our modal dev tools and commands, we can extract this information automatically, via reflection.
 Additional dev tool specific metadata (such as a classification scheme) can be added to the traits on an opt-in basis in the future.
 
-<<<<<<< HEAD
-=======
-Optional methods on both `ModalDevTool` and `DevCommand` will allow us to override the supplied defaults if needed.
-
-As a result our `DevToolMetadata` looks like:
-
-```rust
-struct DevToolMetaData {
-    name: &'static str,
-    type_id: TypeId,
-    type_info: &'static TypeInfo,
-    short_description: Option<&'static str>
-}
-```
-
-### What do the registries for our dev tools look like?
-
-Keeping track of the registered dev tools without storing them all in a dedicated collection is quite challenging!
-How can we keep track of it under the hood? We can use the pre-existing `TypeRegistry` for that.
-
-There are a few key operations that we will need to perform:
-
-```rust
-// You can get [`ModalDevTool`] like any other resource.
-world.get_resource::<D>();
-
-// todo: show how to get `Resource` from `TypeId`.
-
-// Iterates over tools from `TypeRegistry`. Note: This is not yet implemented.
-type_registry.iter_with_data::<ReflectModalDevTool>();
-
-// Iterates over dev commands from `TypeRegistry`. Note: This is not yet implemented.
-type_registry.iter_with_data::<ReflectDevCommand>();
-```
-
-Once the user has a `dyn ModalDevTool`, they can perform whatever operations they'd like: enabling and disabling it, reading metadata and so on.
-There's no need to add further duplicate API: users building toolboxes are generally sophisticated, and the number of calls should be quite small.
-
-While we can use the [dynamic resource APIs](https://docs.rs/bevy/latest/bevy/ecs/world/struct.World.html#method.get_resource_by_id) and trait casting to get references to the list of modal dev tools, we cannot do the same for the dev commands!
-While this may seem unintuitive, the reason for this is fairly simple: modal configuration is always present, while the configuration for each dev command is generated when it is sent.
-As a result, we can only access its metadata: the arguments it takes, its doc strings and so on.
-
-### Iterating through `TypeRegistry` with data
-
-We are using *currently* non-existing method `.iter_with_data::<ReflectModalDevTool>()` on `TypeRegistry`.
-This method will iterate through all types that implement a specific trait. If this method will not be implemented, we can achieve something similar with filtering `.iter()` method.
-See: [Cart's comment](https://github.com/bevyengine/rfcs/pull/77#discussion_r1536286977)
-
->>>>>>> 12cfea16
 ## Drawbacks
 
 1. Third-party and end user dev tools will be pushed to conform to this standard. Without the use of a toolbox, this is added work for no benefit.
@@ -739,7 +544,6 @@
 
 ## Unresolved questions
 
-<<<<<<< HEAD
 1. Are the provided methods (along with those on `Reflect`) sufficient to allow toolkits to populate and run a wide range of dev tools without requiring an additional trait and manual registration?
 2. Is the use of `downcast_ref` / `downcast_mut` correct in `DevToolsRegistry::get`?
 3. Are `DevTool` and `DevCommand` the best names?
@@ -747,10 +551,6 @@
    1. A prototype would be great here.
 5. Does the function pointer approach used by `DevCommandMetadata` compile and work successfully?
    1. Again, prototype please!
-=======
-1. How can we access `DevCommand` from type_registry by name?
-2. How can we get `ModalDevTool` resource from `TypeId`?
->>>>>>> 12cfea16
 
 ## Future possibilities
 
